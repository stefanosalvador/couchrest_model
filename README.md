--- conflicted
+++ resolved
@@ -2,13 +2,7 @@
 
 [![Build Status](https://travis-ci.org/couchrest/couchrest_model.png)](https://travis-ci.org/couchrest/couchrest_model)
 
-<<<<<<< HEAD
 CouchRest Model helps you define models that are stored as documents in your CouchDB database.
-=======
-## Documentation
-
-Please visit the documentation project at [http://www.couchrest.info](http://www.couchrest.info). Your [contributions](https://github.com/couchrest/couchrest.github.com) to the documentation would be greatly appreciated!
->>>>>>> a96d6d91
 
 It supports useful features such as setting properties with typecasting, callbacks, validations, associations, and helps
 with creating CouchDB views to access your data.
@@ -17,7 +11,7 @@
 
 ## Documentation
 
-Please visit the documentation project at [http://www.couchrest.info](http://www.couchrest.info). You're [contributions](https://github.com/couchrest/couchrest.github.com) would be greatly appreciated!
+Please visit the documentation project at [http://www.couchrest.info](http://www.couchrest.info). Your [contributions](https://github.com/couchrest/couchrest.github.com) would be greatly appreciated!
 
 General API: [http://rdoc.info/projects/couchrest/couchrest_model](http://rdoc.info/projects/couchrest/couchrest_model)
 
@@ -75,7 +69,10 @@
   use_database 'sample'
 end
 
-<<<<<<< HEAD
+# The database object would be provided as:
+Project.database     #=> "https://test:user@sample.cloudant.com:443/project_sample_test"
+```
+
 ### Using instead of ActiveRecord in Rails
 
 A common use case for a new project is to replace ActiveRecord with CouchRest Model, although they should work perfectly well together. If you no longer want to depend on ActiveRecord or any of its sub-dependencies such as sqlite, update your `config/application.rb` so the top looks something like:
@@ -89,11 +86,6 @@
 ```
 
 You'll then need to make sure any references to `config.active_record` are removed from your environment files.
-=======
-# The database object would be provided as:
-Project.database     #=> "https://test:user@sample.cloudant.com:443/project_sample_test"
-```
->>>>>>> a96d6d91
 
 ## Generators
 
