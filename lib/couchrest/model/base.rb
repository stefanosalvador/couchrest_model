module CouchRest
  module Model
    class Base < Document

      extend ActiveModel::Naming

      include CouchRest::Model::Configuration
      include CouchRest::Model::Persistence
      include CouchRest::Model::Callbacks
      include CouchRest::Model::DocumentQueries    
      include CouchRest::Model::Views
      include CouchRest::Model::DesignDoc
      include CouchRest::Model::ExtendedAttachments
      include CouchRest::Model::ClassProxy
      include CouchRest::Model::Proxyable
      include CouchRest::Model::Collection
      include CouchRest::Model::PropertyProtection
      include CouchRest::Model::Associations
      include CouchRest::Model::Validations
<<<<<<< HEAD
      include CouchRest::Model::Designs
=======
      include CouchRest::Model::Dirty
      include CouchRest::Model::CastedBy
>>>>>>> 3ad4e1e9

      def self.subclasses
        @subclasses ||= []
      end
      
      def self.inherited(subklass)
        super
        subklass.send(:include, CouchRest::Model::Properties)

        subklass.class_eval <<-EOS, __FILE__, __LINE__ + 1
          def self.inherited(subklass)
            super
            subklass.properties = self.properties.dup
            # This is nasty:
            subklass._validators = self._validators.dup
          end
        EOS
        subclasses << subklass
      end
      
      # Accessors
      attr_accessor :casted_by


      # Instantiate a new CouchRest::Model::Base by preparing all properties
      # using the provided document hash.
      #
      # Options supported:
      # 
      # * :directly_set_attributes: true when data comes directly from database
      # * :database: provide an alternative database
      #
      def initialize(doc = {}, options = {})
        doc = prepare_all_attributes(doc, options)
        # set the instances database, if provided
        self.database = options[:database] unless options[:database].nil?
        super(doc)
        unless self['_id'] && self['_rev']
          self[self.model_type_key] = self.class.to_s
        end
        after_initialize if respond_to?(:after_initialize)
      end
     
       
      # Temp solution to make the view_by methods available
      def self.method_missing(m, *args, &block)
        if has_view?(m)
          query = args.shift || {}
          return view(m, query, *args, &block)
        elsif m.to_s =~ /^find_(by_.+)/
          view_name = $1
          if has_view?(view_name)
            return first_from_view(view_name, *args)
          end
        end
        super
      end
      
      ### instance methods

      # Checks if we're the top document
      # (overrides base_doc? in casted_by.rb)
      def base_doc?
        !@casted_by
      end
      
      ## Compatibility with ActiveSupport and older frameworks
  
      # Hack so that CouchRest::Document, which descends from Hash,
      # doesn't appear to Rails routing as a Hash of options
      def is_a?(klass)
        return false if klass == Hash
        super
      end
      alias :kind_of? :is_a?

      def persisted?
        !new?
      end
      
      def to_key
        new? ? nil : [id] 
      end

      alias :to_param :id
      alias :new_record? :new?
      alias :new_document? :new?
    end    
  end
end<|MERGE_RESOLUTION|>--- conflicted
+++ resolved
@@ -17,17 +17,14 @@
       include CouchRest::Model::PropertyProtection
       include CouchRest::Model::Associations
       include CouchRest::Model::Validations
-<<<<<<< HEAD
       include CouchRest::Model::Designs
-=======
       include CouchRest::Model::Dirty
       include CouchRest::Model::CastedBy
->>>>>>> 3ad4e1e9
 
       def self.subclasses
         @subclasses ||= []
       end
-      
+
       def self.inherited(subklass)
         super
         subklass.send(:include, CouchRest::Model::Properties)
@@ -42,7 +39,7 @@
         EOS
         subclasses << subklass
       end
-      
+
       # Accessors
       attr_accessor :casted_by
 
@@ -51,7 +48,7 @@
       # using the provided document hash.
       #
       # Options supported:
-      # 
+      #
       # * :directly_set_attributes: true when data comes directly from database
       # * :database: provide an alternative database
       #
@@ -65,8 +62,8 @@
         end
         after_initialize if respond_to?(:after_initialize)
       end
-     
-       
+
+
       # Temp solution to make the view_by methods available
       def self.method_missing(m, *args, &block)
         if has_view?(m)
@@ -80,7 +77,7 @@
         end
         super
       end
-      
+
       ### instance methods
 
       # Checks if we're the top document
@@ -88,9 +85,9 @@
       def base_doc?
         !@casted_by
       end
-      
+
       ## Compatibility with ActiveSupport and older frameworks
-  
+
       # Hack so that CouchRest::Document, which descends from Hash,
       # doesn't appear to Rails routing as a Hash of options
       def is_a?(klass)
@@ -102,14 +99,14 @@
       def persisted?
         !new?
       end
-      
+
       def to_key
-        new? ? nil : [id] 
+        new? ? nil : [id]
       end
 
       alias :to_param :id
       alias :new_record? :new?
       alias :new_document? :new?
-    end    
+    end
   end
 end