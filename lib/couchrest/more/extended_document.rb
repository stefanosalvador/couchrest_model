--- conflicted
+++ resolved
@@ -168,7 +168,7 @@
     end
 
     # for compatibility with old-school frameworks
-    alias :new_record? :new?
+    alias :new_record? :new_document?
     
     # Trigger the callbacks (before, after, around)
     # and create the document
@@ -189,7 +189,7 @@
     # unlike save, create returns the newly created document
     def create_without_callbacks(bulk =false)
       raise ArgumentError, "a document requires a database to be created to (The document or the #{self.class} default database were not set)" unless database
-      set_unique_id if new? && self.respond_to?(:set_unique_id)
+      set_unique_id if new_document? && self.respond_to?(:set_unique_id)
       result = database.save_doc(self, bulk)
       (result["ok"] == true) ? self : false
     end
@@ -204,7 +204,7 @@
     # only if the document isn't new
     def update(bulk = false)
       caught = catch(:halt)  do
-        if self.new?
+        if self.new_document?
           save(bulk)
         else
           _run_update_callbacks do
@@ -220,7 +220,7 @@
     # and save the document
     def save(bulk = false)
       caught = catch(:halt)  do
-        if self.new?
+        if self.new_document?
           _run_save_callbacks do
             save_without_callbacks(bulk)
           end
@@ -234,14 +234,10 @@
     # Returns a boolean value
     def save_without_callbacks(bulk = false)
       raise ArgumentError, "a document requires a database to be saved to (The document or the #{self.class} default database were not set)" unless database
-      set_unique_id if new? && self.respond_to?(:set_unique_id)
+      set_unique_id if new_document? && self.respond_to?(:set_unique_id)
       result = database.save_doc(self, bulk)
-<<<<<<< HEAD
-      return true
-=======
-      mark_as_saved if result["ok"] == true
-      result["ok"] == true
->>>>>>> f8e6a816
+      mark_as_saved 
+      true
     end
     
     # Saves the document to the db using save. Raises an exception
