--- conflicted
+++ resolved
@@ -56,7 +56,6 @@
       def cast_keys
         return unless self.class.properties
         self.class.properties.each do |property|
-<<<<<<< HEAD
           cast_property(property)
         end
       end
@@ -74,43 +73,6 @@
               value = convert_property_value(property, klass, value)
             end
             associate_casted_to_parent(value, assigned)
-=======
-          next unless property.casted
-          key = self.has_key?(property.name) ? property.name : property.name.to_sym
-          # Don't cast the property unless it has a value
-          next unless self[key]   
-          target = property.type
-          if target.is_a?(Array)
-            klass = ::CouchRest.constantize(target[0])
-            self[property.name] = self[key].collect do |value|
-              # Auto parse Time objects
-              obj = ( (property.init_method == 'new') && klass == Time) ? Time.parse(value) : klass.send(property.init_method, value)
-              obj.casted_by = self if obj.respond_to?(:casted_by)
-              obj 
-            end
-          else
-            # Auto parse Time objects
-            self[property.name] = if ((property.init_method == 'new') && target == 'Time')
-              # Using custom time parsing method because Ruby's default method is toooo slow 
-              self[key].is_a?(String) ? Time.mktime_with_offset(self[key].dup) : self[key]
-            # Float instances don't get initialized with #new
-            elsif ((property.init_method == 'new') && target == 'Float')
-              cast_float(self[key])
-            else
-              # Let people use :send as a Time parse arg
-              klass = ::CouchRest.constantize(target)
-              klass.send(property.init_method, self[key].dup)   
-            end  
-            self[property.name].casted_by = self if self[property.name].respond_to?(:casted_by)
-          end 
-          
-        end
-        
-        def cast_float(value)
-          begin 
-            Float(value)
-          rescue 
->>>>>>> 6c0d7471
             value
           end
           self[key] = klass != String ? CastedArray.new(arr) : arr
@@ -131,8 +93,12 @@
       end
       
       def convert_property_value(property, klass, value)
-        if ((property.init_method == 'new') && klass.to_s == 'Time') 
-          value.is_a?(String) ? Time.parse(value.dup) : value
+        if ((property.init_method == 'new') && klass.to_s == 'Time')
+          # Using custom time parsing method because Ruby's default method is toooo slow
+          value.is_a?(String) ? Time.mktime_with_offset(value.dup) : value
+        # Float instances don't get initialized with #new
+        elsif ((property.init_method == 'new') && klass.to_s == 'Float')
+          cast_float(value)
         else
           klass.send(property.init_method, value.dup)
         end
@@ -143,6 +109,14 @@
         property = self.class.properties.detect{|property| property.name == property_name}
         return unless property
         cast_property(property, true)
+      end
+      
+      def cast_float(value)
+        begin 
+          Float(value)
+        rescue
+          value
+        end
       end
       
       module ClassMethods
